classdef polygon < closedcurve
%POLYGON Contruct polygon object.
%   POLYGON(W) constructs a polygon object whose vertices are specified
%   by the complex vector W. Cusps and cracks are allowed.
%
%   POLYGON(X,Y) specifies the vertices with two real vectors.
%
%   POLYGON(W,ALPHA) or POLYGON(X,Y,ALPHA) manually specifies the interior
%   angles at the vertices, divided by pi.
%
%   POLYGON accepts unbounded polygons (vertices at infinity). However,
%   you must supply ALPHA, and the vertices must be in counterclockwise
%   order about the interior.
%
%   See also POLYGON/ANGLE, POLYGON/PLOT.

% This file is a part of the CMToolkit.
% It is licensed under the BSD 3-clause license.
% (See LICENSE.)

% Copyright Toby Driscoll, 2014.

properties
    vertexList
    angleList
end

methods
    function P = polygon(x, y, alpha)
        if ~nargin
            return
        end

        if nargin < 3
            alpha = [];
        end
        if ~isreal(x) || nargin == 1 || (any(isinf(x)) && nargin==2)
            % Vertices passed as a complex vector
            w = x(:);
            % If first point is repeated at the end, delete the second copy
            % Thanks to Mark Embree for bug fix.
            if abs(w(end) - w(1)) < 3*eps
                w(end) = [];
            end
            if nargin > 1
                alpha = y;
            end
        else
            % Vertices passed as two real vectors
            w = x(:) + 1i*y(:);
            % If first point is repeated at the end, delete the second copy
            if abs(w(end) - w(1)) < 3*eps
                w(end) = [];
            end
        end

        P.vertexList = w(:);
        P.angleList = alpha(:);

        n = numel(w);
        if n > 0
            [alpha, isccw, index] = angle(P);
            if ~isccw
                P.vertexList = flipud(P.vertexList);
                alpha = flipud(alpha);
            end
            P.angleList = alpha;
            if abs(index) > 1
                warning('CMT:BadThings', 'Polygon is multiple-sheeted.')
            end
        end
    end % ctor

    function [alpha, isccw, index] = angle(p)
        %ANGLE Normalized interior angles of a polygon.
        %   ALPHA = ANGLE(P) returns the interior angles, normalized by pi, of
        %   the polygon P. 0 < ALPHA(J) <= 2 if vertex J is finite, and -2 <=
        %   ALPHA(J) <= 0 if J is an infinite vertex. (This is consistent with
        %   the definition as the angle swept from the exiting side through the
        %   interior to the incoming side, with the vertices in counterclockwise
        %   order.) It is impossible to compute angles for an unbounded polygon;
        %   they must be supplied to the POLYGON constructor to be well-defined.
        %
        %   See also POLYGON/POLYGON.

        w = p.vertexList;
        n = length(w);

        if ~isempty(p.angleList)
            % If angles have been assigned, return them
            alpha = p.angleList;
        else
            if isempty(w)
                alpha = [];
                isccw = [];
                index = [];
                return
            end

            if any(isinf(w))
                error('CMT:InvalidArgument', ...
                    'Cannot compute angles for unbounded polygons.')
            end

            % Compute angles
            incoming = w - w([n 1:n-1]);
            outgoing = incoming([2:n,1]);
            alpha = mod(angle(-incoming.*conj(outgoing))/pi ,2);

            % It's ill-posed to determine locally the slits (inward-pointing) from
            % points (outward-pointing). Check suspicious cases at the tips to see if
            % they are interior to the rest of the polygon.
            mask = (alpha < 100*eps) | (2-alpha < 100*eps);
            if all(mask)
                % This can happen if all vertices are collinear
                alpha(:) = 0;
                isccw = 1;				% irrelevant
                index = 1;                          % irrelevant
                return
            end
            slit = logical(isinpoly(w(mask), w(~mask)));
            fmask = find(mask);
            alpha(fmask(slit)) = 2;
            alpha(fmask(~slit)) = 0;
        end

        % Now test--if incorrect, assume the orientation is clockwise
        index = sum(alpha-1)/2;                 % should be integer
        if abs(index - round(index)) > 100*sqrt(n)*eps
            % Try reversing the interpretation of a crack
            mask = (alpha < 2*eps) | (2-alpha < 2*eps);
            alpha(~mask) = 2 - alpha(~mask);
            index = sum(alpha - 1)/2;                 % should be integer
            % If still not OK, something is wrong
            if abs(index - round(index)) > 100*sqrt(n)*eps
                error('CMT:RuntimeError', 'Invalid polygon.')
            end
        end

        index = round(index);
        isccw = (index < 0);
    end

    function box = boundbox(p)
        % BOUNDINGBOX Smallest box that contains the polygon.
        %   BOUNDINGBOX(P) returns the smallest box (in AXIS format) that contains
        %   the polygon P. If P is unbounded, all the entries will be infinite.
        %
        %   See also POLYGON/DIAM.
        %
        %   Copyright 2003 by Toby Driscoll.
        %   $Id: boundingbox.m,v 1.1 2003/04/25 18:46:31 driscoll Exp $

        if ~isinf(p)
            z = p.vertexList;
            box = [min(real(z)), max(real(z)), min(imag(z)), max(imag(z))];
        else
            % We might find some finite bounds. But is there any application for this?
            box = inf*[-1 1 -1 1];
        end
    end

    function T = cdt(p)
        %CDT    Constrained Delaunay triangulation of polygon vertices.
        %   T = CDT(P) returns a structure representing a constrained Delaunay
        %   triangulation of the n polygon vertices. T has the fields:
        %
        %      T.edge    : 2x(2n-3) matrix of indices of edge endpoints
        %      T.triedge : 3x(n-2) matrix of triangle edge indices
        %      T.edgetri : 2x(2n-3) matrix of triangle membership indices for
        %                  the edges (boundary edges have a zero in 2nd row)
        %
        %   See also PLOTCDT.

        w = p.vertexList;
        if any(isinf(w))
            error('CMT:NotDefined', 'CDT not possible for unbounded polygons.')
        end

        [e, te, et] = crtriang(w);
        [e, te, et] = crcdt(w, e, te, et);

        T = struct('edge', e, 'triedge', te, 'edgetri', et);
    end

    function d = diam(p)
        %DIAM    Diameter of a polygon.
        %
        %   DIAM(P) returns max_{j,k} |P(j)-P(k)|. This may be infinite.

        w = p.vertexList;
        [w1, w2] = meshgrid(w);
        d = max(abs(w1(:) - w2(:)));
    end

    function disp(p)
        % Pretty-print a polygon.

        %   Copyright 1998-2003 by Toby Driscoll.
        %   $Id: display.m,v 2.4 2003/05/08 18:11:36 driscoll Exp $

        w = p.vertexList;
        n = numel(w);

        if isempty(w)
            fprintf('\n   empty polygon object\n\n')
            return
        end

        fprintf('\n   polygon object:\n\n')

        % We make disp do the heavy lifting. This way the FORMAT command works
        % here too.

        vstr = evalc('disp(w)');
        astr = evalc('disp(p.angleList)');

        % Parse into one cell per line.
        vc = textscan(vstr, '%s', n, 'delimiter', '\n');
        vc = vc{1};
        ac = textscan(astr, '%s', n, 'delimiter', '\n');
        ac = ac{1};

        % Now into matrices.
        vm = char(vc);
        am = char(ac);


        % Remove leading and trailing space blocs.
        % (Should use strtrim here? -- EK)
        idx = find(~all(vm == ' '));
        vm = vm(:,min(idx):max(idx));
        idx = find(~all(am == ' '));
        am = am(:,min(idx):max(idx));

        wv = max(size(vm, 2), 6);
        wa = max(size(am, 2), 8);
        b1 = blanks(2 + floor((wv - 6)/2));
        b2 = blanks(ceil((wv - 6)/2) + 4 + floor((wa - 8)/2));
        fprintf([b1 'Vertex' b2 'Angle/pi\n']);

        uv = min(size(vm, 2), 6);
        ua = min(size(am, 2), 8);
        b1 = blanks(2 + floor((6 - uv)/2));
        b2 = blanks(ceil((6 - uv)/2) + 4 + floor((8 - ua)/2));
        str = [repmat(b1, n, 1), vm, repmat(b2, n, 1), am];

        fprintf(['  ' repmat('-', 1, wv+4+wa) '\n']);
        disp(str)
        fprintf('\n\n')
    end % disp

    function x = double(p)
        % DOUBLE Convert polygon to double.
        %   If the polygon is bounded, DOUBLE returns the vertices in an Nx2
        %   matrix. Otherwise, it returns a cell array whose first component is
        %   the vertex matrix and whose second component is the vector of
        %   interior normalized angles.

        %   Copyright 1998 by Toby Driscoll.
        %   $Id: double.m,v 2.1 1998/05/10 03:51:49 tad Exp $

        if ~any(isinf(p.vertexList))
            x = p.vertexList;
            x = [real(x), imag(x)];
        else
            x = {[real(p.vertexList), imag(p.vertexList)], p.angleList};
        end
    end

    function H = fill(p, varargin)
        % FILL   Plot a polygon with a filled interior.
        %   FILL(P) plots the boundary of P in blue and fills the interior of the
        %   polygon with gray. FILL(P,PROP1,VAL1,...) passes additional arguments
        %   to the built-in FILL command.
        %
        %   See also FILL.

        % Copyright 2003 by Toby Driscoll.
        % $Id: fill.m,v 1.3 2004/05/27 13:11:21 driscoll Exp $

        v = p.vertexList;
        vf = v(~isinf(v));
        if any(isinf(v))
            v = vertex(truncate(p));
        end

        axlim = [min(real(vf)), max(real(vf)), min(imag(vf)), max(imag(vf))];
        d = max([diff(axlim(1:2)), diff(axlim(3:4))]);
        if d < eps
            d = 1;
        end
        axlim(1:2) = mean(axlim(1:2)) + 0.54*[-1 1]*d;
        axlim(3:4) = mean(axlim(3:4)) + 0.54*[-1 1]*d;

        % Use defaults, but allow overrides and additional settings.
        settings = {[0.75 0.75 0.85], 'edgecolor', 'b', ...
            'linewidth', 1.5, varargin{:}}; %#ok<CCAT>
        v = v([1:end, 1]);
        h = fill(real(v), imag(v), settings{:});

        if ~ishold
            axis equal
            axis square
            axis(axlim)
        end

        if nargout
            H = h;
        end
    end
    
    function [hits, loc] = intersect(p, endpt, tol)
        %INTERSECT  Find intesection of segments with polygon sides.
        %
        %   S = INTERSECT(P,ENDPT) checks for intesections between sides of the
        %   polygon P and the line segments whose endpoints are given in the
        %   complex M by 2 matrix ENDPT. If P has N sides, on return S is an
        %   M by N logical matrix with nonzeros at locations indicating
        %   intersection.
        %
        %   INTERSECT(P,ENDPT,TOL) requires that the intersection take place
        %   more than TOL away (relatively) from the segments' endpoints. By
        %   default TOL=EPS. To test truly closed segments, use
        %   INTERSECT(P,ENDPT,0); however, this is a poorly conditioned
        %   problem.

        n = numel(p);
        if nargin < 3
            tol = eps;
        end
        
        m = size(endpt,1);
        w = vertex(p);
        beta = angle(p)-1;
        
        % Where are the slits?
        isslit = abs(beta-1) < 2*eps;
        isslit = isslit | isslit([2:n 1]);
        
        % Find two consecutive finite vertices.
        dw = diff( w([1:n 1]) );
        K = find(~isinf(dw), 1);
        % Arguments of polygon sides.
        argw = ones(n,1);
        argw([K:n 1:K-1]) = cumsum( [angle(dw(K));-pi*beta([K+1:n 1:K-1])] );
        
        % Check each side. Solve for two parameters and check their ranges.
        hits = false(m, n);
        loc = nan(m, n);
        for k = 1:n
            tangent = exp(1i*argw(k));
            if ~isinf(w(k))
                wk = w(k);
                s1max = abs( w(rem(k,n)+1)-w(k) );  % parameter in [0,s1max]
            else
                % Start from next vertex and work back.
                wk = w(rem(k,n)+1);
                tangent = -tangent;
                s1max = Inf;
            end
            A(:,1) = [ real(tangent); imag(tangent) ];
            
            % Loop over the segments to be tested. The alternative is to solve a
            % block 2x2 diagonal matrix, but any collinear cases would ruin the
            % whole batch.
            for j = 1:m
                e1e2 = endpt(j,2) - endpt(j,1);
                A(:,2) = -[ real(e1e2); imag(e1e2) ];
                if rcond(A) < 2*eps
                    % Segments are parallel. Check for collinearity using rotation.
                    e2 = (endpt(j,2)-wk) / tangent;
                    e1 = (endpt(j,1)-wk) / tangent;
                    if abs(imag(e1)) < 2*eps
                        % Check for overlapping.
                        x1 = min( real([e1 e2]) );
                        x2 = max( real([e1 e2]) );
                        % Do these values straddle either of the side's endpoints?
                        if (x2 >= tol) && (x1 <= s1max-tol)
                            hits(j,k) = 1;
                            loc(j,k) = wk;  % pick a place
                        end
                    end
                else
                    % Generic case. Find intersection.
                    delta = endpt(j,1) - wk;
                    s = A \ [real(delta);imag(delta)];
                    % Check parameter ranges.
                    if s(1)>=-eps && s(1)<=s1max+eps && s(2)>=tol && s(2)<=1-tol
                        % If an end of the segment lies on a slit side, check for
                        % interior vs. exterior.
                        if isslit(k) && (abs(s(2)) < 10*eps)
                            normal = 1i*tangent;
                            if real( conj(e1e2)*normal ) < 0, break, end
                        elseif isslit(k) && (abs(s(2)-1) < 10*eps)
                            normal = 1i*tangent;
                            if real( conj(e1e2)*normal ) > 0, break, end
                        end
                        hits(j,k) = 1;
                        loc(j,k) = wk + s(1)*tangent;
                    end
                end
            end
        end
    end
    function t = isempty(p)
        %   Returns true if there are no vertices.

        %   Copyright 1998 by Toby Driscoll.
        %   $Id: isempty.m,v 2.1 1998/05/10 03:52:39 tad Exp $

        t = isempty(p.vertexList);
    end

    function tf = isinf(p)
        % Is the polygon unbounded?

        tf = any(isinf(p.vertexList));
    end

    % FIXME: This function looks static.
    function idx = isinpoly(wp, p, varargin)
        % ISINPOLY Identify points interior/exterior to a polygon.
        %   ISINPOLY(WP,P) returns a logical vector the size of WP in which
        %   nonzero means the corresponding point is inside polygon P and zero
        %   means it is outside.
        %
        %   ISINPOLY(WP,P,TOL) considers points within TOL of the boundary to be
        %   inside P. Without this argument, points on the boundary may or may not
        %   register as inside.
        %
        %   See also POLYGON/WINDING.

        idx = logical(winding(p, wp, varargin{:}));
    end

    function in = isinside(p, z)
        % Wrapper for builtin INPOLYGON.

        v = p.vertexList;
        in = inpolygon(real(z), imag(z), real(v), imag(v));
    end

    function n = length(p)
        % Returns number of vertices, NOT the polygon boundary length.
        % FIXME: To be consistent with other boundaries, this should return
        % boundary length. Use numel(vertex(p)) instead of this function!

        n = numel(p.vertexList);
    end

    function [z, idx] = linspace(p, m)
        % LINSPACE Evenly spaced points around the polygon.
        %   LINSPACE(P,N) returns a vector of N points evenly spaced on the
        %   polygon P, starting with the first vertex.
        %
        %   LINSPACE(P,H) for H<1 instead uses H as an upper bound on the arc
        %   length between points.
        %
        %   [Z,IDX] = LINSPACE(...) returns the points and an identically sized
        %   vector of corresponding side indices.
        %
        %   If the polygon is unbounded, an error results.

        w = p.vertexList;
        if any(isinf(w))
            error('CMT:NotDefined', 'Invalid on unbounded polygons.')
        end

        n = numel(w);
        dw = diff(w([1:n, 1]));

        % Arc lengths of sides.
        s = abs(dw);
        s = cumsum([0; s]);
        L = s(end);
        s = s/L; % relative arc length

        % Evenly spaced points in arc length.
        if m < 1
            % How many points needed?
            m = ceil(L/m) + 1;
        end
        zs = (0:m-1)'/m;
        z = zs;
        done = false(size(z));
        idx =zeros(size(z));

        % Translate to polygon sides.
        for j = 1:n
            mask = ~done & zs < s(j+1);
            z(mask) = w(j) + dw(j)*(zs(mask) - s(j))/(s(j+1) - s(j));
            idx(mask) = j;
            done = mask | done;
        end
    end
    
    function [p, indx] = modify(p)
        %MODIFY Modify a polygon graphically.
        %   See MODPOLY for usage instructions.
        
        [w, beta, indx] = modpoly(vertex(p), angle(p) - 1);
        p = polygon(w, beta + 1);
    end

    function r = minus(p, q)
        % Translate a polygon, or subtract the vertices of two polygons.
        r = plus(p, -q);
    end

    function r = mrdivide(p, q)
        % Divide a polygon by a scalar.
        if ~isa(q, 'double') || numel(q) > 1
            error('CMT:NotDefined', ...
                'Right division of a polygon defined only for a scalar double.')
        end

        r = p;
        r.vertexList = r.vertexList/q;
    end

    function r = mtimes(p, q)
        % Multiply polygon by a scalar.
        if isa(q, 'polygon')
            if isa(p, 'polygon')
                error('CMT:NotDefined', ...
                    'Operator "*" not defined for two polygon objects.')
            end
            [q, p] = deal(p, q);
        end

        r = p;
        r.vertexList = r.vertexList*q;
    end

    function L = perimeter(p)
        % PERIMETER Perimeter length of a polygon.

        if isinf(p)
            L = inf;
        else
            w = p.vertexList;
            L = sum(abs(diff(w([1:end, 1]))));
        end
    end
    
    function h = plotcdt(p,T,varargin)
        %PLOTCDT Plot constrained Delaunay triangulation.
        %   PLOTCDT(P,T) plots the CDT of P computed by CDT. PLOTCDT(P,T,1) labels
        %   the edges and vertices.
        %
        %   H = PLOTCDT(P,T) returns a vector of handles for the edges.
        %
        %   See also CDT.

        han = sctool.plotptri(p.vertex, T.edge, varargin{:});
        
        if nargout > 0
            h = han;
        end
    end

    function box = plotbox(p, scale)
        
        if nargin < 2 || isempty(scale)
            scale = 1.2;
        end
        atinf = isinf(p.vertexList);
        zf = p.vertexList(~atinf);
        box = [min(real(zf)), max(real(zf)), min(imag(zf)), max(imag(zf))];
        maxdiff = max(diff(box(1:2)), diff(box(3:4)));
        if maxdiff < 100*eps
            maxdiff = 1;
        end
        fac = scale*(0.5 + 0.125*any(atinf));
        box(1:2) = mean(box(1:2)) + fac*maxdiff*[-1 1];
        box(3:4) = mean(box(3:4)) + fac*maxdiff*[-1 1];
    end

    function r = plus(p, q)
        % Translate a polygon, or add the vertices of two polygons.

        if isa(q, 'polygon')
            [q, p] = deal(p, q);
        end

        switch class(q)
            case 'polygon'
                if numel(q.vertexList) ~= numel(p.vertexList)
                    error('Polygons mst have the same length to be added.')
                elseif isinf(p) || isinf(q)
                    error('Only finite polygons may be added.')
                end
                r = polygon(p.vertexList + q.vertexList);

            case 'double'
                if numel(q) > 1 && numel(q) ~= numel(p.vertexList)
                    error(['Only a scalar or identical-length vector may be added ' ...
                        'to a polygon.'])
                end
                r = polygon(p.vertexList + q(:));
        end
    end

    function z = point(p, t)
        % Boundary point by parameter t in [0, 1].
        n = numel(p.vertexList);
        zc = p.vertexList;
        zh = p.hvertex_;
        zhind = p.hindex_;
        z = nan(size(t));
        t = modparam(p, t(:));

        % Loop by side number.
        for k = 1:n
            sidek = find(t >= (k - 1)/n & t < k/n);
            if isempty(sidek)
                continue
            end
            tk = n*t(sidek) - (k - 1);
            k1 = mod(k, n) + 1;
            if isinf(zc(k))
                tangent = numer(zh(zhind(k) + 1));
                z(sidek) = double(zc(k1) + homog((1 - tk)*tangent, tk));
            elseif isinf(zc(k1))
                tangent = numer(zh(zhind(k1)));
                z(sidek) = double(zc(k) + homog(tk*tangent, 1 - tk));
            else
                z(sidek) = interp1([0 1], zc([k k1]), tk, 'linear');
            end
        end
    end

    function n = size(p, m)
        % Number of vertices.
        
        if nargin == 1
            n = [numel(p.vertexList), 1];
        elseif m ==1
            n = numel(p.vertexList);
        else
            n = 1;
        end
    end

    function p = subsasgn(p, S, data)
        % Allows individual vertex assignment or property modification.

        if length(S) == 1 && strcmp(S.type, '()') && length(S.subs) == 1
            % Single index reference.
            p.vertexList(S.subs{1}) = data;
        else
            p = builtin('subsasgn', p, S, data);
        end
    end

    function out = subsref(p, S)
        % Extract vertices by index or act as property reference.

        % Single index reference.
        if length(S) == 1 && strcmp(S.type, '()') && length(S.subs) == 1
            out = p.vertexList(S.subs{1});
            return
        end

        % Property reference.
        out = builtin('subsref', p, S);
    end

    function zt = tangent(p, t) %#ok<INUSD,STOUT>
        error('CMT:NotImplemented', ...
            'Placeholder function waiting on implementation.')
    end

    function [tri, x, y] = triangulate(p, h)
        %TRIANGULATE Triangulate the interior of a polygon.
        %
        %   [TRI,X,Y] = TRIANGULATE(P,H) attempts to find a reasonable
        %   triangulation of the interior of polygon P so that the typical
        %   triangle diameter is about H. If H is not specified, an automatic
        %   choice is made.
        %
        %   If P is unbounded, the polygon is first truncated to fit in a
        %   square.
        %
        %   TRIANGULATE uses DELAUNAY from Qhull, and as such does not have
        %   guaranteed success for nonconvex regions. However, things should
        %   go OK unless P has slits.
        %
        %   See also TRUNCATE, DELAUNAY.
        
        if isinf(p)
            warning('Truncating an unbounded polygon.')
            p = truncate(p);
        end
        
        w = vertex(p);
        n = length(w);
        
        if nargin < 2
            h = diam(p) / 40;
        end
        
        % Find points around boundary.
        [wb, idx] = linspace(p, h/2);   % smaller spacing to help qhull
        
        % On sides of a slit, put on extra points and perturb inward a little.
        isslit = ( abs(angle(p)-2) < 10*eps );
        slit = find( isslit | isslit([2:n 1]) );
        [wbfine, idxfine] = linspace(p, h/6);
        for k = slit(:)'
            new = (idxfine==k);
            old = (idx==k);
            wb = [ wb(~old); wbfine(new) ];  idx = [ idx(~old); idxfine(new) ];
            move = find(idx==k);
            normal = 1i*( w(rem(k,n)+1) - w(k) );
            wb(move) = wb(move) + 1e-8*normal;
        end
        
        % Take out points that are fairly close to a singularity, because it's
        % hard to find the inverse mapping there.
        for k = find(angle(p)<1)'
            close = abs(wb - w(k)) < h/3;
            wb(close) = [];  idx(close) = [];
        end
        
        % Add the polygon vertices.
        wb = [ wb; w ];

% Not used? EK, 14-08-2014.
%         idx = [ idx; (1:n)'];
        
        % Find a hex pattern that covers the interior.
        xlim = [ min(real(w)) max(real(w)) ];
        ylim = [ min(imag(w)) max(imag(w)) ];
        x = linspace(xlim(1),xlim(2),ceil(diff(xlim))/h+1);
        y = linspace(ylim(1),ylim(2),ceil(diff(ylim))/h+1);
        [X,Y] = meshgrid(x(2:end-1),y(2:end-1));
        X(2:2:end,:) = X(2:2:end,:) + (x(2)-x(1))/2;
        
        inside = isinpoly(X+1i*Y,p);
        x = [ real(wb); X(inside) ];
        y = [ imag(wb); Y(inside) ];
        
        % Triangulate using qhull.
        tri = delaunay(x,y);
        
        % Those with a boundary vertex must be examined.
        nb = length(wb);
        check = find( any( tri<=nb, 2 ) );
        
        % First, check triangle midpoints.
        idx = tri(check,:);
        z = x(idx) + 1i*y(idx);
        out = ~isinpoly( sum(z,2)/3, p );
        
        % On the rest, look for edges that cross two slit sides.
        check2 = find(~out);
        sect1 = intersect(p,z(check2,[1 2]),1e-6);
        sect2 = intersect(p,z(check2,[2 3]),1e-6);
        sect3 = intersect(p,z(check2,[3 1]),1e-6);
        out(check2( sum(sect1,2) > 1 )) = 1;
        out(check2( sum(sect2,2) > 1 )) = 1;
        out(check2( sum(sect3,2) > 1 )) = 1;
        
        tri(check(out),:) = [];
    end
<<<<<<< HEAD
              
    % An unbounded polygon will be truncated to make it safe for plotting.
    zplot = vertex(truncate(p));
    
    zplot = zplot([1:end 1]);
    args = cmtplot.closedcurveargs;
    h = plot(real(zplot), imag(zplot), args{:});
    set(h, varargin{:});
=======
>>>>>>> 87a8d17c
    
    function q = truncate(p)
        % TRUNCATE Truncate an unbounded polygon.
        %   Q = TRUNCATE(P) returns a polygon whose finite vertices are the same
        %   as those of P and whose infinite vertices have been replaced by
        %   several finite ones. The new vertices are chosen by using a
        %   circular "cookie cutter" on P.

        w = p.vertexList;
        n = numel(w);
        if ~any(isinf(w))
            q = p;
            return
        end
        
        % Put the finite vertices in a box.
        wf = w(~isinf(w));
        xbound = [ min(real(wf)); max(real(wf)) ];
        ybound = [ min(imag(wf)); max(imag(wf)) ];
        delta = max( diff(xbound), diff(ybound) );
        xrect = mean(xbound) + [-1;1]*delta;
        yrect = mean(ybound) + [-1;1]*delta;
        zrect = xrect([1 1 2 2]') + 1i*yrect([2 1 1 2]');
        
        % Find intersections of the box with the unbounded sides.
        [hit, loc] = intersect(p, [zrect, zrect([2:4, 1])]);
        
        % Carry over the finite vertices, inserting to substitute for the
        % infinite ones.
        atinf = find(isinf(w));
        v = w(1:atinf(1)-1);
        for k = 1:length(atinf)
            M = atinf(k);
            M1 = mod(M-2, n) + 1;
            
            % Find where the adjacent sides hit the rectangle.
            rp = loc(logical(hit(:,M1)),M1);
%             sp = find( hit(:,M1) );
%             rp = loc(sp,M1);
            rn = loc(logical(hit(:,M)),M);
%             sn = find( hit(:,M) );
%             rn = loc(sn,M);
            
            % Include the rectangle corners that are "in between".
            dt = mod( angle(rn/rp), 2*pi );
            dr = mod( angle(zrect/rp), 2*pi );
            [dr,idx] = sort(dr);
            use = dr<dt;
            v = [ v; rp; zrect(idx(use)); rn ]; %#ok<AGROW>
            if k < length(atinf)
                v = [ v; w(M+1:atinf(k+1)-1) ]; %#ok<AGROW>
            else
                v = [ v; w(M+1:end) ]; %#ok<AGROW>
            end
        end
        
        q = polygon(v);
    end

    function q = uminus(p)
        %   Negate the vertices of a polygon.
        %   This may have surprising consequences if p is unbounded.

        q = polygon(-p.vertexList, p.angleList);
    end

    function [x, y] = vertex(p)
        %VERTEX Vertices of a polygon.
        %   VERTEX(P) returns the vertices of polygon P as a complex vector.
        %
        %   [X,Y] = VERTEX(P) returns the vertices as two real vectors.
        %
        %   See also POLYGON.

        x = p.vertexList;
        if nargout == 2
            y = imag(x);
            x = real(x);
        end
    end

    function idx = winding(p, wp, varargin)
        % WINDING Winding number of points with respect to a polygon.
        %   WINDING(P,WP) returns a vector the size of WP of winding numbers with
        %   respect to P. A zero value means the point is outside P; a value
        %   greater than 1 means it lies on multiple sheets.
        %
        %   WINDING(P,WP,TOL) makes the boundary of P "fuzzy" by a distance
        %   TOL. This may be needed to compute winding number for points on the
        %   boundary that you want to be considered "just inside."
        %
        %   See also POLYGON/ISINPOLY.

        if isinf(p)
            warning('CMT:BadThings', ...
                'Using a truncated version of the polygon.')
            p = truncate(p);
        end

        idx = double(isinpoly(wp, p.vertexList, varargin{:}));
    end
end

methods(Hidden)
    function handle = plot_(p, varargin)
        % PLOT a polygon.

        if isempty(p.vertexList)
            return
        end

        % An unbounded polygon will be truncated to make it safe for plotting.
        zplot = vertex(truncate(p));

        zplot = zplot([1:end 1]);
        args = plotdef.closedcurveargs;
        h = plot(real(zplot), imag(zplot), args{:});
        set(h, varargin{:});

        if nargout
            handle = h;
        end
    end
end
    
end<|MERGE_RESOLUTION|>--- conflicted
+++ resolved
@@ -765,17 +765,6 @@
         
         tri(check(out),:) = [];
     end
-<<<<<<< HEAD
-              
-    % An unbounded polygon will be truncated to make it safe for plotting.
-    zplot = vertex(truncate(p));
-    
-    zplot = zplot([1:end 1]);
-    args = cmtplot.closedcurveargs;
-    h = plot(real(zplot), imag(zplot), args{:});
-    set(h, varargin{:});
-=======
->>>>>>> 87a8d17c
     
     function q = truncate(p)
         % TRUNCATE Truncate an unbounded polygon.
